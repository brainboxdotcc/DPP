--- conflicted
+++ resolved
@@ -86,16 +86,16 @@
 	{"FORUM_CREATION", {tt_online, "create a forum channel", false, false}},
 	{"FORUM_CHANNEL_GET", {tt_online, "retrieve the created forum channel", false, false}},
 	{"FORUM_CHANNEL_DELETE", {tt_online, "delete the created forum channel", false, false}},
-<<<<<<< HEAD
+
 	{"GUILD_BAN_CREATE", {tt_online, "cluster::guild_ban_add ban three deleted discord accounts", false, false}},
 	{"GUILD_BAN_GET", {tt_online, "cluster::guild_get_ban getting one of the banned accounts", false, false}},
 	{"GUILD_BANS_GET", {tt_online, "cluster::guild_get_bans get bans using the after-parameter", false, false}},
 	{"GUILD_BAN_DELETE", {tt_online, "cluster::guild_ban_delete unban the banned discord accounts", false, false}},
-=======
+
 	{"VOICE_CHANNEL_CREATE", {tt_online, "creating a voice channel", false, false}},
 	{"VOICE_CHANNEL_EDIT", {tt_online, "editing the created voice channel", false, false}},
 	{"VOICE_CHANNEL_DELETE", {tt_online, "deleting the created voice channel", false, false}},
->>>>>>> 8b577ec0
+
 	{"PERMISSION_CLASS", {tt_offline, "permission", false, false}},
 	{"USER_GET", {tt_online, "cluster::user_get", false, false}},
 	{"USER_GET_FLAGS", {tt_online, "cluster::user_get flag parsing", false, false}},
