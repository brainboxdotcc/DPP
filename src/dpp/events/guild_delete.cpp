#include <dpp/discord.h>
#include <dpp/event.h>
#include <string>
#include <iostream>
#include <fstream>
#include <dpp/discordclient.h>
#include <dpp/discordevents.h>
#include <dpp/discord.h>
#include <dpp/cache.h>
#include <dpp/stringops.h>
#include <nlohmann/json.hpp>

using json = nlohmann::json;

void guild_delete::handle(class DiscordClient* client, json &j, const std::string &raw) {
	json& d = j["d"];
	dpp::guild* g = dpp::find_guild(SnowflakeNotNull(&d, "id"));
	if (g) {
		if (!BoolNotNull(&d, "unavailable")) {
			dpp::get_guild_cache()->remove(g);
		} else {
			g->flags |= dpp::g_unavailable;
		}

		if (client->creator->dispatch.guild_delete) {
<<<<<<< HEAD
			dpp::guild_delete_t gd;
=======
			dpp::guild_delete_t gd(raw);
>>>>>>> 55c3faa0
			gd.deleted = g;
			client->creator->dispatch.guild_delete(gd);
		}
	}
}
<|MERGE_RESOLUTION|>--- conflicted
+++ resolved
@@ -23,11 +23,7 @@
 		}
 
 		if (client->creator->dispatch.guild_delete) {
-<<<<<<< HEAD
-			dpp::guild_delete_t gd;
-=======
 			dpp::guild_delete_t gd(raw);
->>>>>>> 55c3faa0
 			gd.deleted = g;
 			client->creator->dispatch.guild_delete(gd);
 		}
