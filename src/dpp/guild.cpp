--- conflicted
+++ resolved
@@ -75,15 +75,8 @@
 	max_members(0),
 	shard_id(0),
 	premium_subscription_count(0),
-<<<<<<< HEAD
-	afk_timeout(afk_off),
-	max_video_channel_users(0),
-	default_message_notifications(dmn_all),
-	premium_tier(tier_none),
-=======
 	afk_timeout(0),
 	max_video_channel_users(0),
->>>>>>> 9314799b
 	verification_level(ver_none),
 	explicit_content_filter(expl_disabled),
 	mfa_level(mfa_none),
@@ -380,17 +373,7 @@
 		j["afk_channel_id"] = afk_channel_id;
 	}
 	if (afk_timeout) {
-		if (afk_timeout == afk_60) {
-			j["afk_timeout"] = 60;
-		} else if (afk_timeout == afk_300) {
-			j["afk_timeout"] = 300;
-		} else if (afk_timeout == afk_900) {
-			j["afk_timeout"] = 900;
-		} else if (afk_timeout == afk_1800) {
-			j["afk_timeout"] = 1800;
-		} else if (afk_timeout == afk_3600) {
-			j["afk_timeout"] = 3600;
-		}
+		j["afk_timeout"] = afk_timeout;
 	}
 	if (widget_enabled()) {
 		j["widget_channel_id"] = widget_channel_id;
@@ -487,24 +470,8 @@
 			this->flags |= dpp::g_no_sticker_greeting;
 		}
 
-		if (d->contains("afk_timeout")) {
-			if ((*d)["afk_timeout"] == 60) {
-				this->afk_timeout = afk_60;
-			} else if ((*d)["afk_timeout"] == 300) {
-				this->afk_timeout = afk_300;
-			} else if ((*d)["afk_timeout"] == 900) {
-				this->afk_timeout = afk_900;
-			} else if ((*d)["afk_timeout"] == 1800) {
-				this->afk_timeout = afk_1800;
-			} else if ((*d)["afk_timeout"] == 3600) {
-				this->afk_timeout = afk_3600;
-			}
-		}
 		set_snowflake_not_null(d, "afk_channel_id", this->afk_channel_id);
-<<<<<<< HEAD
-=======
 		set_int16_not_null(d, "afk_timeout", this->afk_timeout);
->>>>>>> 9314799b
 		set_snowflake_not_null(d, "widget_channel_id", this->widget_channel_id);
 		this->verification_level = (verification_level_t)int8_not_null(d, "verification_level");
 		this->default_message_notifications = (default_message_notification_t)int8_not_null(d, "default_message_notifications");
