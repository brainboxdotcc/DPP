/************************************************************************************
 *
 * D++, A Lightweight C++ library for Discord
 *
 * SPDX-License-Identifier: Apache-2.0
 * Copyright 2021 Craig Edwards and D++ contributors 
 * (https://github.com/brainboxdotcc/DPP/graphs/contributors)
 *
 * Licensed under the Apache License, Version 2.0 (the "License");
 * you may not use this file except in compliance with the License.
 * You may obtain a copy of the License at
 *
 * http://www.apache.org/licenses/LICENSE-2.0
 *
 * Unless required by applicable law or agreed to in writing, software
 * distributed under the License is distributed on an "AS IS" BASIS,
 * WITHOUT WARRANTIES OR CONDITIONS OF ANY KIND, either express or implied.
 * See the License for the specific language governing permissions and
 * limitations under the License.
 *
 ************************************************************************************/

<<<<<<< HEAD
=======
#include <cstdint>
#ifdef _WIN32
	#include <WinSock2.h>
	#include <WS2tcpip.h>
	#include <io.h>
#else
	#include <arpa/inet.h>
	#include <netinet/in.h>
	#include <sys/socket.h>
#endif
#include <string_view>
>>>>>>> 3d24041f
#include <iostream>
#include <algorithm>
#include <cmath>
#include <dpp/exception.h>
#include <dpp/discordvoiceclient.h>
#include <dpp/json.h>

#ifdef HAVE_VOICE
	#include "voice/enabled/enabled.h"
#else
	#include "voice/stub/stub.h"
#endif

namespace dpp {

moving_averager::moving_averager(uint64_t collection_count_new) {
	collectionCount = collection_count_new;
}

moving_averager moving_averager::operator+=(int64_t value) {
	values.emplace_front(value);
	if (values.size() >= collectionCount) {
		values.pop_back();
	}
	return *this;
}

moving_averager::operator float() {
	float returnData{};
	if (values.size() > 0) {
		for (auto& value : values) {
			returnData += static_cast<float>(value);
		}
		return returnData / static_cast<float>(values.size());
	}
	return 0.0f;
}

discord_voice_client::~discord_voice_client()
{
	cleanup();
}

bool discord_voice_client::is_ready() {
	return has_secret_key;
}

bool discord_voice_client::is_playing() {
	std::lock_guard<std::mutex> lock(this->stream_mutex);
	return (!this->outbuf.empty());
}

uint16_t dave_binary_header_t::get_transition_id() const {
	bool has_transition_id = opcode == voice_client_dave_mls_welcome || opcode == voice_client_dave_announce_commit_transition;
	if (!has_transition_id) {
		throw dpp::logic_exception("Can't get transition ID from buffer that is not of type voice_client_dave_announce_commit_transition(29) or voice_client_dave_mls_welcome(30)");
	}
	return transition_id;
}

dave_binary_header_t::dave_binary_header_t(const std::string& buffer) {
	if (buffer.length() < 5) {
		throw dpp::length_exception("DAVE binary buffer too short (<5)");
	}
	seq = (buffer[0] << 8) | buffer[1];
	opcode = buffer[2];
	transition_id = (buffer[3] << 8) | buffer[4];

	bool has_transition_id = opcode == voice_client_dave_mls_welcome || opcode == voice_client_dave_announce_commit_transition;
	package.assign(buffer.begin() + (has_transition_id ? 5 : 3), buffer.end());
}

std::vector<uint8_t> dave_binary_header_t::get_data() const {
	return package;
}

std::string discord_voice_client::get_privacy_code() const {
#ifdef HAVE_VOICE
	return is_end_to_end_encrypted() ? mls_state->privacy_code : "";
#else
	return "";
#endif
}

void discord_voice_client::get_user_privacy_code(const dpp::snowflake user, privacy_code_callback_t callback) const {
#ifdef HAVE_VOICE
	if (!is_end_to_end_encrypted()) {
		callback("");
		return;
	}
	mls_state->dave_session->get_pairwise_fingerprint(0x0000, user.str(), [callback](const std::vector<uint8_t> &data) {
		callback(data.size() == 64 ? generate_displayable_code(data, 45) : "");
	});
#else
	callback("");
#endif
}

bool discord_voice_client::is_end_to_end_encrypted() const {
#ifdef HAVE_VOICE
	if (mls_state == nullptr || mls_state->encryptor == nullptr) {
		return false;
	}

	bool has_pending_downgrade = mls_state->pending_transition.is_pending && mls_state->pending_transition.protocol_version != dave_version_1;

	/* 
	 * A dave_version 0 should be enough to know we're in non-e2ee session, we should also check for pending downgrade and
	 * whether session encryptor actually has key rachet set to encrypt opus packets.
	 */
	return !has_pending_downgrade && dave_version != dave_version_none && mls_state->encryptor->has_key_ratchet();
#else
	return false;
#endif
}

discord_voice_client& discord_voice_client::pause_audio(bool pause) {
	this->paused = pause;
	if (!this->paused) {
		this->sent_stop_frames = false;
	}
	return *this;
}

bool discord_voice_client::is_paused() {
	return this->paused;
}

float discord_voice_client::get_secs_remaining() {
	std::lock_guard<std::mutex> lock(this->stream_mutex);
	float ret = 0;

	for (const auto& packet : outbuf) {
		ret += packet.duration * (timescale / 1000000000.0f);
	}

	return ret;
}

dpp::utility::uptime discord_voice_client::get_remaining() {
	float fp_secs = get_secs_remaining();
	return dpp::utility::uptime((time_t)ceil(fp_secs));
}

discord_voice_client& discord_voice_client::stop_audio() {
	{
		std::lock_guard<std::mutex> lock(this->stream_mutex);
		outbuf.clear();
		track_meta.clear();
		tracks = 0;
	}
	this->send_stop_frames();
	return *this;
}

dpp::utility::uptime discord_voice_client::get_uptime()
{
	return dpp::utility::uptime(time(nullptr) - connect_time);
}

bool discord_voice_client::is_connected()
{
	return (this->get_state() == CONNECTED);
}

void discord_voice_client::error(uint32_t errorcode)
{
	const static std::map<uint32_t, std::string> errortext = {
		{ 1000, "Socket shutdown" },
		{ 1001, "Client is leaving" },
		{ 1002, "Endpoint received a malformed frame" },
		{ 1003, "Endpoint received an unsupported frame" },
		{ 1004, "Reserved code" },
		{ 1005, "Expected close status, received none" },
		{ 1006, "No close code frame has been received" },
		{ 1007, "Endpoint received inconsistent message (e.g. malformed UTF-8)" },
		{ 1008, "Generic error" },
		{ 1009, "Endpoint won't process large frame" },
		{ 1010, "Client wanted an extension which server did not negotiate" },
		{ 1011, "Internal server error while operating" },
		{ 1012, "Server/service is restarting" },
		{ 1013, "Temporary server condition forced blocking client's request" },
		{ 1014, "Server acting as gateway received an invalid response" },
		{ 1015, "Transport Layer Security handshake failure" },
		{ 4001, "Unknown opcode" },
		{ 4002, "Failed to decode payload" },
		{ 4003, "Not authenticated" },
		{ 4004, "Authentication failed" },
		{ 4005, "Already authenticated" },
		{ 4006, "Session no longer valid" },
		{ 4009, "Session timeout" },
		{ 4011, "Server not found" },
		{ 4012, "Unknown protocol" },
		{ 4014, "Disconnected" },
		{ 4015, "Voice server crashed" },
		{ 4016, "Unknown encryption mode" }
	};
	std::string error = "Unknown error";
	auto i = errortext.find(errorcode);
	if (i != errortext.end()) {
		error = i->second;
	}
	log(dpp::ll_warning, "Voice session error: " + std::to_string(errorcode) + " on channel " + std::to_string(channel_id) + ": " + error);

	/* Errors 4004...4016 except 4014 are fatal and cause termination of the voice session */
	if (errorcode >= 4003) {
		stop_audio();
		this->terminating = true;
		log(dpp::ll_error, "This is a non-recoverable error, giving up on voice connection");
	}
}

void discord_voice_client::set_user_gain(snowflake user_id, float factor)
{
#ifdef HAVE_VOICE
	int16_t gain;

	if (factor < 0.0f) {
		/* Invalid factor; must be nonnegative. */
		return;
	} else if (factor == 0.0f) {
		/*
		 * Client probably wants to mute the user,
		 * but log10(0) is undefined, so let's
		 * hardcode the gain to the Opus minimum
		 * for clients.
		 */
		gain = -32768;
	} else {
		/*
		 * OPUS_SET_GAIN takes a value (x) in Q8 dB units.
		 * factor = 10^(x / (20 * 256))
		 * x = log_10(factor) * 20 * 256
		 */
		gain = static_cast<int16_t>(std::log10(factor) * 20.0f * 256.0f);
	}

	std::lock_guard lk(voice_courier_shared_state.mtx);

	voice_courier_shared_state
		/*
		 * Use of the modifying operator[] is intentional;
		 * this is so that we can set ctls on the decoder
		 * even before the user speaks. The decoder doesn't
		 * even have to be ready now, and the setting doesn't
		 * actually take place until we receive some voice
		 * from that speaker.
		 */
		.parked_voice_payloads[user_id]
		.pending_decoder_ctls.push_back([gain](OpusDecoder& decoder) {
			opus_decoder_ctl(&decoder, OPUS_SET_GAIN(gain));
		});
#endif
}

void discord_voice_client::log(dpp::loglevel severity, const std::string &msg) const
{
	creator->log(severity, msg);
}

void discord_voice_client::queue_message(const std::string &j, bool to_front)
{
	std::unique_lock locker(queue_mutex);
	if (to_front) {
		message_queue.emplace_front(j);
	} else {
		message_queue.emplace_back(j);
	}
}

void discord_voice_client::clear_queue()
{
	std::unique_lock locker(queue_mutex);
	message_queue.clear();
}

size_t discord_voice_client::get_queue_size()
{
	std::shared_lock locker(queue_mutex);
	return message_queue.size();
}

const std::vector<std::string> discord_voice_client::get_marker_metadata() {
	std::shared_lock locker(queue_mutex);
	return track_meta;
}

void discord_voice_client::one_second_timer()
{
	if (terminating) {
		throw dpp::connection_exception(err_voice_terminating, "Terminating voice connection");
	}
	/* Rate limit outbound messages, 1 every odd second, 2 every even second */
	if (this->get_state() == CONNECTED) {
		for (int x = 0; x < (time(nullptr) % 2) + 1; ++x) {
			std::unique_lock locker(queue_mutex);
			if (!message_queue.empty()) {
				std::string message = message_queue.front();
				message_queue.pop_front();
				this->write(message, OP_TEXT);
			}
		}

		if (this->heartbeat_interval) {
			/* Check if we're due to emit a heartbeat */
			if (time(nullptr) > last_heartbeat + ((heartbeat_interval / 1000.0) * 0.75)) {
				queue_message(json({
					{"op", voice_opcode_connection_heartbeat},
					{
						"d", {
							{"t", rand()},
							{"seq_ack", receive_sequence},
						}
					},
				}).dump(-1, ' ', false, json::error_handler_t::replace), true);
				last_heartbeat = time(nullptr);
			}
		}
	}
}

discord_voice_client& discord_voice_client::insert_marker(const std::string& metadata) {
	/* Insert a track marker. A track marker is a single 16 bit value of 0xFFFF.
	 * This is too small to be a valid RTP packet so the send function knows not
	 * to actually send it, and instead to skip it
	 */
	uint16_t tm = AUDIO_TRACK_MARKER;
	this->send((const char*)&tm, sizeof(uint16_t), 0);
	{
		std::lock_guard<std::mutex> lock(this->stream_mutex);
		track_meta.push_back(metadata);
		tracks++;
	}
	return *this;
}

uint32_t discord_voice_client::get_tracks_remaining() {
	std::lock_guard<std::mutex> lock(this->stream_mutex);
	if (outbuf.empty()) {
		return 0;
	} else {
		return tracks + 1;
	}
}

discord_voice_client& discord_voice_client::skip_to_next_marker() {
	std::lock_guard<std::mutex> lock(this->stream_mutex);
	if (!outbuf.empty()) {
		/* Find the first marker to skip to */
		auto i = std::find_if(outbuf.begin(), outbuf.end(), [](const voice_out_packet &v){
			return v.packet.size() == sizeof(uint16_t) && (*((uint16_t*)(v.packet.data()))) == AUDIO_TRACK_MARKER;
		});

		if (i != outbuf.end()) {
			/* Skip queued packets until including found marker */
			outbuf.erase(outbuf.begin(), i+1);
		} else {
			/* No market found, skip the whole queue */
			outbuf.clear();
		}
	}

	if (tracks > 0) {
		tracks--;
	}

	if (!track_meta.empty()) {
		track_meta.erase(track_meta.begin());
	}

	return *this;
}

discord_voice_client& discord_voice_client::send_silence(const uint64_t duration) {
	send_audio_opus(silence_packet, 3, duration);
	return *this;
}

discord_voice_client& discord_voice_client::set_send_audio_type(send_audio_type_t type)
{
	std::lock_guard<std::mutex> lock(this->stream_mutex);
	send_audio_type = type;
	return *this;
}

discord_voice_client& discord_voice_client::speak() {
	if (!this->sending) {
		this->queue_message(json({
		{"op", voice_opcode_client_speaking},
		{"d", {
			{"speaking", 1},
			{"delay", 0},
			{"ssrc", ssrc}
		}}
		}).dump(-1, ' ', false, json::error_handler_t::replace), true);
		sending = true;
	}
	return *this;
}

discord_voice_client& discord_voice_client::set_timescale(uint64_t new_timescale) {
	timescale = new_timescale;
	return *this;
}

uint64_t discord_voice_client::get_timescale() {
	return timescale;
}

discord_voice_client& discord_voice_client::set_iteration_interval(uint16_t interval) {
	this->iteration_interval = interval;
	return *this;
}

uint16_t discord_voice_client::get_iteration_interval() {
	return this->iteration_interval;
}

<<<<<<< HEAD
}
=======
discord_voice_client& discord_voice_client::send_stop_frames(bool send_now) {
	uint8_t silence_frames[sizeof(silence_packet) / sizeof(*silence_packet) * 5];
	for (size_t i = 0; i < sizeof(silence_frames) / sizeof(*silence_frames); i++) {
		silence_frames[i] = silence_packet[i % 3];
	}

	this->send_audio_opus(silence_frames, sizeof(silence_frames) / sizeof(*silence_frames), 20, send_now);

	return *this;
}

} // namespace dpp
>>>>>>> 3d24041f
<|MERGE_RESOLUTION|>--- conflicted
+++ resolved
@@ -20,20 +20,7 @@
  *
  ************************************************************************************/
 
-<<<<<<< HEAD
-=======
 #include <cstdint>
-#ifdef _WIN32
-	#include <WinSock2.h>
-	#include <WS2tcpip.h>
-	#include <io.h>
-#else
-	#include <arpa/inet.h>
-	#include <netinet/in.h>
-	#include <sys/socket.h>
-#endif
-#include <string_view>
->>>>>>> 3d24041f
 #include <iostream>
 #include <algorithm>
 #include <cmath>
@@ -452,9 +439,7 @@
 	return this->iteration_interval;
 }
 
-<<<<<<< HEAD
-}
-=======
+}
 discord_voice_client& discord_voice_client::send_stop_frames(bool send_now) {
 	uint8_t silence_frames[sizeof(silence_packet) / sizeof(*silence_packet) * 5];
 	for (size_t i = 0; i < sizeof(silence_frames) / sizeof(*silence_frames); i++) {
@@ -466,5 +451,4 @@
 	return *this;
 }
 
-} // namespace dpp
->>>>>>> 3d24041f
+} // namespace dpp