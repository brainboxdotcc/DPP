/************************************************************************************
 *
 * D++, A Lightweight C++ library for Discord
 *
 * Copyright 2021 Craig Edwards and D++ contributors 
 * (https://github.com/brainboxdotcc/DPP/graphs/contributors)
 *
 * Licensed under the Apache License, Version 2.0 (the "License");
 * you may not use this file except in compliance with the License.
 * You may obtain a copy of the License at
 *
 * http://www.apache.org/licenses/LICENSE-2.0
 *
 * Unless required by applicable law or agreed to in writing, software
 * distributed under the License is distributed on an "AS IS" BASIS,
 * WITHOUT WARRANTIES OR CONDITIONS OF ANY KIND, either express or implied.
 * See the License for the specific language governing permissions and
 * limitations under the License.
 *
 ************************************************************************************/
#include <dpp/application.h>
#include <dpp/discordevents.h>
#include <dpp/snowflake.h>
#include <dpp/managed.h>
#include <dpp/nlohmann/json.hpp>
#include <dpp/fmt-minimal.h>

namespace dpp {

using json = nlohmann::json;

application::application() : managed(0), bot_public(false), bot_require_code_grant(false), guild_id(0), primary_sku_id(0), flags(0)
{
}

application::~application() = default;

application& application::fill_from_json(nlohmann::json* j) {
	set_snowflake_not_null(j, "id", id);
	set_string_not_null(j, "name", name);
	std::string ic = string_not_null(j, "icon");
	if (!ic.empty()) {
		icon = ic;
	}
	set_string_not_null(j, "description", description);
	set_string_not_null(j, "rpc_origins", rpc_origins);
	set_bool_not_null(j, "bot_public", bot_public);
	set_bool_not_null(j, "bot_require_code_grant", bot_require_code_grant);
	set_string_not_null(j, "terms_of_service_url", terms_of_service_url);
	set_string_not_null(j, "privacy_policy_url", privacy_policy_url);
	owner = user().fill_from_json(&((*j)["owner"]));
	set_string_not_null(j, "summary", summary);
	set_string_not_null(j, "verify_key", verify_key);
	set_snowflake_not_null(j, "guild_id", guild_id);
	set_snowflake_not_null(j, "primary_sku_id", primary_sku_id);
	set_string_not_null(j, "slug", slug);
	std::string ci = string_not_null(j, "cover_image");
	if (!ci.empty()) {
		cover_image = ci;
	}
	set_int32_not_null(j, "flags", flags);
<<<<<<< HEAD
	if (j->contains("team")) {
=======
	if (j->find("team") != j->end()) {
>>>>>>> 8a9c22e4
		json& t = (*j)["team"];
		std::string i = string_not_null(&t, "icon");
		if (!i.empty()) {
			this->team.icon = i;
		}
		set_snowflake_not_null(&t, "id", this->team.id);
		set_string_not_null(&t, "name", this->team.name);
		set_snowflake_not_null(&t, "owner_user_id", this->team.owner_user_id);
		for (auto m : t["members"]) {
			team_member tm;
			tm.membership_state = (team_member_status)int32_not_null(&m, "membership_state");
			set_string_not_null(&m, "permissions", tm.permissions);
			set_snowflake_not_null(&m, "team_id", tm.team_id);
			tm.member_user = user().fill_from_json(&m["user"]);
			this->team.members.emplace_back(tm);
		}
	}
	return *this;
}

std::string application::get_cover_image_url(uint16_t size) const {
	if (!this->cover_image.to_string().empty()) {
		return fmt::format("{}/app-icons/{}/{}.png{}",
						   utility::cdn_host,
						   this->id,
						   this->cover_image.to_string(),
						   utility::avatar_size(size)
		);
	} else {
		return std::string();
	}
}

std::string application::get_icon_url(uint16_t size) const {
	if (!this->icon.to_string().empty()) {
		return fmt::format("{}/app-icons/{}/{}.png{}",
						   utility::cdn_host,
						   this->id,
						   this->icon.to_string(),
						   utility::avatar_size(size)
		);
	} else {
		return std::string();
	}
}

};
<|MERGE_RESOLUTION|>--- conflicted
+++ resolved
@@ -59,11 +59,7 @@
 		cover_image = ci;
 	}
 	set_int32_not_null(j, "flags", flags);
-<<<<<<< HEAD
 	if (j->contains("team")) {
-=======
-	if (j->find("team") != j->end()) {
->>>>>>> 8a9c22e4
 		json& t = (*j)["team"];
 		std::string i = string_not_null(&t, "icon");
 		if (!i.empty()) {
