/************************************************************************************
 *
 * D++, A Lightweight C++ library for Discord
 *
 * SPDX-License-Identifier: Apache-2.0
 * Copyright 2021 Craig Edwards and D++ contributors
 * (https://github.com/brainboxdotcc/DPP/graphs/contributors)
 *
 * Licensed under the Apache License, Version 2.0 (the "License");
 * you may not use this file except in compliance with the License.
 * You may obtain a copy of the License at
 *
 * http://www.apache.org/licenses/LICENSE-2.0
 *
 * Unless required by applicable law or agreed to in writing, software
 * distributed under the License is distributed on an "AS IS" BASIS,
 * WITHOUT WARRANTIES OR CONDITIONS OF ANY KIND, either express or implied.
 * See the License for the specific language governing permissions and
 * limitations under the License.
 *
 ************************************************************************************/

#include <string_view>
#include <dpp/exception.h>
#include <dpp/isa_detection.h>
#include <dpp/discordvoiceclient.h>
#include <dpp/json.h>
#include "../../dave/encryptor.h"

#include "enabled.h"

namespace dpp {

using namespace std::chrono_literals;

/**
 * @brief How long to wait after deriving new key ratchets to expire the old ones
 */
constexpr dave::decryptor::duration RATCHET_EXPIRY = 10s;

void discord_voice_client::update_ratchets(bool force) {

	if (!mls_state || !mls_state->dave_session) {
		return;
	}

	/**
	 * Update everyone's ratchets including the bot. Whenever a new user joins or a user leaves, this invalidates
	 * all the old ratchets and they are replaced with new ones and the old ones are invalidated after RATCHET_EXPIRY seconds.
	 */
	log(ll_debug, "Updating MLS ratchets for " + std::to_string(dave_mls_user_list.size() + 1) + " user(s)");
	for (const auto& user : dave_mls_user_list) {
		dpp::snowflake u{user};
		if (u == creator->me.id) {
			continue;
		}
		decryptor_list::iterator decryptor;
		/* New user join/old user leave - insert new ratchets if they don't exist */
		decryptor = mls_state->decryptors.find(u);
		if (decryptor == mls_state->decryptors.end()) {
			log(ll_debug, "Inserting decryptor key ratchet for NEW user: " + user + ", protocol version: " + std::to_string(mls_state->dave_session->get_protocol_version()));
			auto [iter, inserted] = mls_state->decryptors.emplace(u, std::make_unique<dpp::dave::decryptor>(*creator));
			decryptor = iter;
		}
		decryptor->second->transition_to_key_ratchet(mls_state->dave_session->get_key_ratchet(user), RATCHET_EXPIRY);
	}

	/* 
	 * Encryptor should always be present on execute transition.
	 * Should we throw error if it's missing here?
	 */
	if (mls_state->encryptor) {
		/* Updating key rachet should always be done on execute transition. Generally after group member add/remove. */
		log(ll_debug, "Setting key ratchet for sending audio...");
		mls_state->encryptor->set_key_ratchet(mls_state->dave_session->get_key_ratchet(creator->me.id.str()));
	}

	/**
	 * https://www.ietf.org/archive/id/draft-ietf-mls-protocol-14.html#name-epoch-authenticators
	 * 9.7. Epoch Authenticators
	 * The main MLS key schedule provides a per-epoch epoch_authenticator. If one member of the group is being impersonated by an active attacker,
	 * the epoch_authenticator computed by their client will differ from those computed by the other group members.
	 */
	std::string old_code = mls_state->privacy_code;
	mls_state->privacy_code = generate_displayable_code(mls_state->dave_session->get_last_epoch_authenticator());
	if (!mls_state->privacy_code.empty() && mls_state->privacy_code != old_code) {
		log(ll_info, "New E2EE Privacy Code: " + mls_state->privacy_code);
	}

}

bool discord_voice_client::handle_frame(const std::string &data, ws_opcode opcode) {
	json j;

	/**
	 * MLS frames come in as type OP_BINARY, we can also reply to them as type OP_BINARY.
	 */
	if (opcode == OP_BINARY && data.size() >= sizeof(dave_binary_header_t)) {

		dave_binary_header_t dave_header(data);

		/* These binaries also contains sequence number we need to save */
		receive_sequence = dave_header.seq;

		switch (dave_header.opcode) {
			case voice_client_dave_mls_external_sender: {
				log(ll_debug, "voice_client_dave_mls_external_sender");

				mls_state->dave_session->set_external_sender(dave_header.get_data());
			}
			break;
			case voice_client_dave_mls_proposals: {
				log(ll_debug, "voice_client_dave_mls_proposals");

				std::optional<std::vector<uint8_t>> response = mls_state->dave_session->process_proposals(dave_header.get_data(), dave_mls_user_list);
				if (response.has_value()) {
					auto r = response.value();
					r.insert(r.begin(), voice_client_dave_mls_commit_message);
					this->write(std::string_view(reinterpret_cast<const char*>(r.data()), r.size()), OP_BINARY);
				}
			}
			break;
			case voice_client_dave_announce_commit_transition: {
				this->mls_state->transition_id = dave_header.get_transition_id();
				log(ll_debug, "voice_client_dave_announce_commit_transition");
				auto r = mls_state->dave_session->process_commit(dave_header.get_data());

				/* 
				 * We need to do recovery here when we failed processing the message
				 */
				if (!std::holds_alternative<dave::roster_map>(r)) {
					log(ll_debug, "Unable to process commit in transition " + std::to_string(this->mls_state->transition_id));

					this->recover_from_invalid_commit_welcome();
					break;
				}

				auto rmap = std::get<dave::roster_map>(r);
				this->process_mls_group_rosters(rmap);

				this->ready_for_transition(data);
			}
			break;
			case voice_client_dave_mls_welcome: {
				this->mls_state->transition_id = dave_header.get_transition_id();
				log(ll_debug, "voice_client_dave_mls_welcome with transition id " + std::to_string(this->mls_state->transition_id));

				/* We should always recognize our own selves, but do we? */
				dave_mls_user_list.insert(this->creator->me.id.str());

				auto r = mls_state->dave_session->process_welcome(dave_header.get_data(), dave_mls_user_list);

				/* 
				 * We need to do recovery here when we failed processing the message
				 */
				if (!r.has_value()) {
					log(ll_debug, "Unable to process welcome in transition " + std::to_string(this->mls_state->transition_id));

					this->recover_from_invalid_commit_welcome();
					break;
				}

				this->process_mls_group_rosters(r.value());
				this->ready_for_transition(data);
			}
			break;
			default:
				log(ll_debug, "Unexpected DAVE frame opcode");
				log(dpp::ll_trace, "R: " + dpp::utility::debug_dump(reinterpret_cast<const uint8_t*>(data.data()), data.length()));
			break;
		}

		return true;
	}

	try {
		log(dpp::ll_trace, std::string("R: ") + data);
		j = json::parse(data);
	}
	catch (const std::exception &e) {
		log(dpp::ll_error, std::string("discord_voice_client::handle_frame ") + e.what() + ": " + data);
		return true;
	}

	if (j.find("seq") != j.end() && j["seq"].is_number()) {
		/**
		  * Save the sequence number needed for heartbeat and resume payload.
		  *
		  * NOTE: Contrary to the documentation, discord does not seem to send messages with sequence number
		  * in order, should we only save the sequence if it's larger number?
		  */
		receive_sequence = j["seq"].get<int32_t>();
	}

	if (j.find("op") != j.end()) {
		uint32_t op = j["op"];

		switch (op) {
			/* Ping acknowledgement */
			case voice_opcode_connection_heartbeat_ack:
				/* These opcodes do not require a response or further action */
			break;
			case voice_opcode_media_sink:
			case voice_client_flags: {
			}
			break;
			case voice_client_platform: {
				voice_client_platform_t vcp(nullptr, data);
				vcp.voice_client = this;
				vcp.user_id = snowflake_not_null(&j["d"], "user_id");
				vcp.platform = static_cast<client_platform_t>(int8_not_null(&j["d"], "platform"));
				creator->on_voice_client_platform.call(vcp);
			}
			break;
			case voice_opcode_multiple_clients_connect: {
				/**
				 * @brief The list of users that just joined for DAVE
				 */
				std::set<std::string> joining_dave_users = j["d"]["user_ids"];

				dave_mls_user_list.insert(joining_dave_users.begin(), joining_dave_users.end());

				/* Remove this user from pending remove list if exist */
				for (const auto &user : joining_dave_users) {
					dave_mls_pending_remove_list.erase(user);
				}

				log(ll_debug, "New of clients in voice channel: " + std::to_string(joining_dave_users.size()) + " total is " + std::to_string(dave_mls_user_list.size()));
			}
			break;
			case voice_client_dave_mls_invalid_commit_welcome: {
				this->mls_state->transition_id = j["d"]["transition_id"];
				log(ll_debug, "voice_client_dave_mls_invalid_commit_welcome transition id " + std::to_string(this->mls_state->transition_id));
			}
			break;
			case voice_client_dave_execute_transition: {
				log(ll_debug, "voice_client_dave_execute_transition");
				this->mls_state->transition_id = j["d"]["transition_id"];

				if (this->mls_state->pending_transition.is_pending && this->execute_pending_upgrade_downgrade()) {
					break;
				}

				/*
				 * Execute transition from a commit/welcome message.
				 */
				update_ratchets();
			}
			break;
			/* "The protocol only uses this opcode to indicate when a downgrade to protocol version 0 is upcoming." */
			case voice_client_dave_prepare_transition: {
				this->mls_state->transition_id = j["d"]["transition_id"];
				uint64_t protocol_version = j["d"]["protocol_version"];

				this->mls_state->pending_transition = {this->mls_state->transition_id, protocol_version, true};

				log(ll_debug, "voice_client_dave_prepare_transition version=" + std::to_string(protocol_version) + " for transition " + std::to_string(this->mls_state->transition_id));

				if (this->mls_state->transition_id == 0) {
					this->execute_pending_upgrade_downgrade();
				} else {
					json obj = {
						{ "op", voice_client_dave_transition_ready },
						{
							"d",
							{
								{ "transition_id", this->mls_state->transition_id },
							}
						}
					};
					this->write(obj.dump(-1, ' ', false, json::error_handler_t::replace), OP_TEXT);
				}
			}
			break;
			case voice_client_dave_prepare_epoch: {
				uint64_t protocol_version = j["d"]["protocol_version"];
				uint32_t epoch = j["d"]["epoch"];
				log(ll_debug, "voice_client_dave_prepare_epoch version=" + std::to_string(protocol_version) + " for epoch " + std::to_string(epoch));
				if (epoch == 1) {
					/* An epoch 1 is the start of new dave session, update dave_version */
					dave_version = protocol_version == 1 ? dave_version_1 : dave_version_none;

					this->reinit_dave_mls_group();
				}
			}
			break;
			/* Client Disconnect */
			case voice_opcode_client_disconnect: {
				if (j.find("d") != j.end() && j["d"].find("user_id") != j["d"].end() && !j["d"]["user_id"].is_null()) {
					snowflake u_id = snowflake_not_null(&j["d"], "user_id");

					log(ll_debug, "User left voice channel: " + u_id.str());

					auto it = std::find_if(ssrc_map.begin(), ssrc_map.end(), [&u_id](const auto & p) { return p.second == u_id; });

					if (it != ssrc_map.end()) {
						ssrc_map.erase(it);
					}

					/* Mark this user for remove on immediate upgrade */
					dave_mls_pending_remove_list.insert(u_id.str());

					if (!creator->on_voice_client_disconnect.empty()) {
						voice_client_disconnect_t vcd(nullptr, data);
						vcd.voice_client = this;
						vcd.user_id = u_id;
						creator->on_voice_client_disconnect.call(vcd);
					}
				}
			}
			break;
			/* Speaking */
			case voice_opcode_client_speaking: {
				if (j.find("d") != j.end()
				    && j["d"].find("user_id") != j["d"].end() && !j["d"]["user_id"].is_null()
				    && j["d"].find("ssrc") != j["d"].end() && !j["d"]["ssrc"].is_null() && j["d"]["ssrc"].is_number_integer()) {
					uint32_t u_ssrc = j["d"]["ssrc"].get<uint32_t>();
					snowflake u_id = snowflake_not_null(&j["d"], "user_id");
					ssrc_map[u_ssrc] = u_id;

					if (!creator->on_voice_client_speaking.empty()) {
						voice_client_speaking_t vcs(nullptr, data);
						vcs.voice_client = this;
						vcs.user_id = u_id;
						vcs.ssrc = u_ssrc;
						creator->on_voice_client_speaking.call(vcs);
					}
				}
			}
			break;
			/* Voice resume */
			case voice_opcode_connection_resumed:
				log(ll_debug, "Voice connection resumed");
			break;
			/* Voice HELLO */
			case voice_opcode_connection_hello: {
				if (j.find("d") != j.end() && j["d"].find("heartbeat_interval") != j["d"].end() && !j["d"]["heartbeat_interval"].is_null()) {
					this->heartbeat_interval = j["d"]["heartbeat_interval"].get<uint32_t>();
				}

				/* Reset receive_sequence on HELLO */
				receive_sequence = -1;

				if (!modes.empty()) {
					log(dpp::ll_debug, "Resuming voice session " + this->sessionid + "...");
					json obj = {
						{ "op", voice_opcode_connection_resume },
						{
						  "d",
							{
								{ "server_id", std::to_string(this->server_id) },
								{ "session_id", this->sessionid },
								{ "token", this->token },
								{ "seq_ack", this->receive_sequence },
							}
						}
					};
					this->write(obj.dump(-1, ' ', false, json::error_handler_t::replace), OP_TEXT);
				} else {
					log(dpp::ll_debug, "Connecting new voice session (DAVE: " + std::string(dave_version == dave_version_1 ? "Enabled" : "Disabled") + ")...");
					json obj = {
						{ "op", voice_opcode_connection_identify },
						{
						  "d",
							{
								{ "user_id", creator->me.id },
								{ "server_id", std::to_string(this->server_id) },
								{ "session_id", this->sessionid },
								{ "token", this->token },
								{ "max_dave_protocol_version", dave_version },
							}
						}
					};
					this->write(obj.dump(-1, ' ', false, json::error_handler_t::replace), OP_TEXT);
				}
				this->connect_time = time(nullptr);
			}
			break;
			/* Session description */
			case voice_opcode_connection_description: {
				json &d = j["d"];
				size_t ofs = 0;
				for (auto & c : d["secret_key"]) {
					secret_key[ofs++] = (uint8_t)c;
					if (ofs > secret_key.size() - 1) {
						break;
					}
				}
				has_secret_key = true;

				/* Reset packet_nonce */
				packet_nonce = 1;

				bool ready_now = false;

				if (dave_version != dave_version_none) {
					if (j["d"]["dave_protocol_version"] != static_cast<uint32_t>(dave_version)) {
						log(ll_error, "We requested DAVE E2EE but didn't receive it from the server, downgrading...");
						dave_version = dave_version_none;
						ready_now = true;
					}

					if (mls_state == nullptr) {
						mls_state = std::make_unique<dave_state>();
					}
					if (mls_state->dave_session == nullptr) {
						mls_state->dave_session = std::make_unique<dave::mls::session>(
							*creator,
							nullptr, "", [this](std::string const& s1, std::string const& s2) {
								log(ll_debug, "Dave session constructor callback: " + s1 + ", " + s2);
							});
					}
<<<<<<< HEAD
					this->reinit_dave_mls_group();
=======
					auto key_response = mls_state->dave_session->get_marshalled_key_package();
					key_response.insert(key_response.begin(), voice_client_dave_mls_key_package);
					this->write(std::string_view(reinterpret_cast<const char*>(key_response.data()), key_response.size()), OP_BINARY);
				} else {
					ready_now = true;
>>>>>>> 6ba5df85
				}

				if (ready_now) {
					/* This is needed to start voice receiving and make sure that the start of sending isn't cut off */
					send_silence(20);
					/* Fire on_voice_ready */
					if (!creator->on_voice_ready.empty()) {
						voice_ready_t rdy(nullptr, data);
						rdy.voice_client = this;
						rdy.voice_channel_id = this->channel_id;
						creator->on_voice_ready.call(rdy);
					}
				}
			}
			break;
			/* Voice ready */
			case voice_opcode_connection_ready: {
				/* Video stream stuff comes in this frame too, but we can't use it (YET!) */
				json &d = j["d"];
				this->ip = d["ip"].get<std::string>();
				this->port = d["port"].get<uint16_t>();
				this->ssrc = d["ssrc"].get<uint64_t>();
				// Modes
				for (auto & m : d["modes"]) {
					this->modes.push_back(m.get<std::string>());
				}
				log(ll_debug, "Voice websocket established; UDP endpoint: " + ip + ":" + std::to_string(port) + " [ssrc=" + std::to_string(ssrc) + "] with " + std::to_string(modes.size()) + " modes");

				dpp::socket newfd = 0;
				if ((newfd = ::socket(AF_INET, SOCK_DGRAM, 0)) >= 0) {

					sockaddr_in servaddr{};
					memset(&servaddr, 0, sizeof(sockaddr_in));
					servaddr.sin_family = AF_INET;
					servaddr.sin_addr.s_addr = htonl(INADDR_ANY);
					servaddr.sin_port = htons(0);

					if (bind(newfd, reinterpret_cast<sockaddr*>(&servaddr), sizeof(servaddr)) < 0) {
						throw dpp::connection_exception(err_bind_failure, "Can't bind() client UDP socket");
					}

					if (!set_nonblocking(newfd, true)) {
						throw dpp::connection_exception(err_nonblocking_failure, "Can't switch voice UDP socket to non-blocking mode!");
					}

					/* Hook poll() in the ssl_client to add a new file descriptor */
					this->fd = newfd;
					this->custom_writeable_fd = [this] { return want_write(); };
					this->custom_readable_fd = [this] { return want_read(); };
					this->custom_writeable_ready = [this] { write_ready(); };
					this->custom_readable_ready = [this] { read_ready(); };

					int bound_port = 0;
					sockaddr_in sin{};
					socklen_t len = sizeof(sin);
					if (getsockname(this->fd, reinterpret_cast<sockaddr *>(&sin), &len) > -1) {
						bound_port = ntohs(sin.sin_port);
					}

					this->write(json({
						{ "op", voice_opcode_connection_select_protocol },
							{ "d", {
								{ "protocol", "udp" },
								{ "data", {
									{ "address", discover_ip() },
										{ "port", bound_port },
										{ "mode", transport_encryption_protocol }
									}
								}
							}
						}
					}).dump(-1, ' ', false, json::error_handler_t::replace), OP_TEXT);
				}
			}
			break;
			default: {
				log(ll_debug, "Unknown voice opcode " + std::to_string(op) + ": " + data);
			}
			break;
		}
	}
	return true;
}


/*
 * Handle DAVE frame utilities.
 */

void discord_voice_client::ready_for_transition(const std::string &data) {
	log(ll_debug, "Ready to execute transition " + std::to_string(this->mls_state->transition_id));
	json obj = {
		{ "op", voice_client_dave_transition_ready },
		{
			"d",
			{
				{ "transition_id", this->mls_state->transition_id },
			}
		}
	};
	this->write(obj.dump(-1, ' ', false, json::error_handler_t::replace), OP_TEXT);
	this->mls_state->pending_transition.id = this->mls_state->transition_id;

	/* When the included transition ID is 0, the transition is for (re)initialization, and it can be executed immediately. */
	if (this->mls_state->transition_id == 0) {
		/* Mark state ready and update ratchets the first time */
		update_ratchets();
	}

	if (!this->mls_state->done_ready) {
		this->mls_state->done_ready = true;

		if (!creator->on_voice_ready.empty()) {
			voice_ready_t rdy(nullptr, data);
			rdy.voice_client = this;
			rdy.voice_channel_id = this->channel_id;
			creator->on_voice_ready.call(rdy);
		}
	}
}

void discord_voice_client::recover_from_invalid_commit_welcome() {
	json obj = {
		{"op", voice_client_dave_mls_invalid_commit_welcome},
		{
			"d", {
				"transition_id", this->mls_state->transition_id
			}
		}
	};
	this->write(obj.dump(-1, ' ', false, json::error_handler_t::replace), OP_TEXT);
	this->reinit_dave_mls_group();
}

bool discord_voice_client::execute_pending_upgrade_downgrade() {
	bool did_upgrade_downgrade = false;

	if (this->mls_state->transition_id != this->mls_state->pending_transition.id) {
		log(ll_debug, "execute_pending_upgrade_downgrade unexpected transition_id, we never received voice_client_dave_prepare_transition event with this id: " + std::to_string(this->mls_state->transition_id));
	} else if (dave_version != this->mls_state->pending_transition.protocol_version) {
		dave_version = this->mls_state->pending_transition.protocol_version == 1 ? dave_version_1 : dave_version_none;

		if (this->mls_state->pending_transition.protocol_version != 0 && dave_version == dave_version_none) {
			log(ll_debug, "execute_pending_upgrade_downgrade unexpected protocol version: " + std::to_string(this->mls_state->pending_transition.protocol_version)+ " in transition " + std::to_string(this->mls_state->transition_id));
		} else {
			log(ll_debug, "execute_pending_upgrade_downgrade upgrade/downgrade successful");
			did_upgrade_downgrade = true;
		}
	}

	this->mls_state->pending_transition.is_pending = false;
	return did_upgrade_downgrade;
}

void discord_voice_client::reinit_dave_mls_group() {
	mls_state->dave_session->init(dave::max_protocol_version(), channel_id, creator->me.id.str(), mls_state->mls_key);

	auto key_response = mls_state->dave_session->get_marshalled_key_package();
	key_response.insert(key_response.begin(), voice_client_dave_mls_key_package);
	this->write(std::string_view(reinterpret_cast<const char*>(key_response.data()), key_response.size()), OP_BINARY);

	mls_state->encryptor = std::make_unique<dave::encryptor>(*creator);
	mls_state->decryptors.clear();

	mls_state->cached_roster_map.clear();

	mls_state->privacy_code.clear();

	/* Remove any user in pending remove from MLS member list */
	for (const auto &user : dave_mls_pending_remove_list) {
		dave_mls_user_list.erase(user);
	}
	dave_mls_pending_remove_list.clear();
}

void discord_voice_client::process_mls_group_rosters(const dave::roster_map &rmap) {
	log(ll_debug, "process_mls_group_rosters of size: " + std::to_string(rmap.size()));

	for (const auto &[k, v] : rmap) {
		bool user_has_key = !v.empty();

		/* Debug log for changed and added keys */
		auto cached_user = mls_state->cached_roster_map.find(k);
		if (cached_user == mls_state->cached_roster_map.end()) {
			log(ll_debug, "Added user to MLS Group: " + std::to_string(k));
		} else if (user_has_key && cached_user->second != v) {
			log(ll_debug, "Changed user key in MLS Group: " + std::to_string(k));
		}

		/*
		 * Remove user from recognized list.
		 * Do not remove user with non-empty key.
		 */
		if (user_has_key) {
			continue;
		}

		dpp::snowflake u_id(k);
		auto u_id_str = u_id.str();

		log(ll_debug, "Removed user from MLS Group: " + u_id_str);

		dave_mls_user_list.erase(u_id_str);
		dave_mls_pending_remove_list.erase(u_id_str);

		/* Remove this user's key ratchet */
		mls_state->decryptors.erase(u_id);
	}

	mls_state->cached_roster_map = rmap;
}

}

// vim: sw=4 noet<|MERGE_RESOLUTION|>--- conflicted
+++ resolved
@@ -394,31 +394,27 @@
 				bool ready_now = false;
 
 				if (dave_version != dave_version_none) {
+					/* DAVE ready later */
 					if (j["d"]["dave_protocol_version"] != static_cast<uint32_t>(dave_version)) {
 						log(ll_error, "We requested DAVE E2EE but didn't receive it from the server, downgrading...");
 						dave_version = dave_version_none;
 						ready_now = true;
-					}
-
-					if (mls_state == nullptr) {
-						mls_state = std::make_unique<dave_state>();
-					}
-					if (mls_state->dave_session == nullptr) {
-						mls_state->dave_session = std::make_unique<dave::mls::session>(
-							*creator,
-							nullptr, "", [this](std::string const& s1, std::string const& s2) {
-								log(ll_debug, "Dave session constructor callback: " + s1 + ", " + s2);
-							});
-					}
-<<<<<<< HEAD
-					this->reinit_dave_mls_group();
-=======
-					auto key_response = mls_state->dave_session->get_marshalled_key_package();
-					key_response.insert(key_response.begin(), voice_client_dave_mls_key_package);
-					this->write(std::string_view(reinterpret_cast<const char*>(key_response.data()), key_response.size()), OP_BINARY);
+					} else {
+						if (mls_state == nullptr) {
+							mls_state = std::make_unique<dave_state>();
+						}
+						if (mls_state->dave_session == nullptr) {
+							mls_state->dave_session = std::make_unique<dave::mls::session>(
+								*creator,
+								nullptr, "", [this](std::string const &s1, std::string const &s2) {
+									log(ll_debug, "DAVE: " + s1 + ", " + s2);
+								});
+						}
+						this->reinit_dave_mls_group();
+					}
 				} else {
+					/* Non-DAVE ready immediately */
 					ready_now = true;
->>>>>>> 6ba5df85
 				}
 
 				if (ready_now) {
