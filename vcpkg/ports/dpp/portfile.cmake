--- conflicted
+++ resolved
@@ -1,14 +1,9 @@
 vcpkg_from_github(
     OUT_SOURCE_PATH SOURCE_PATH
     REPO brainboxdotcc/DPP
-<<<<<<< HEAD
-    REF "v10.0.23"
-    SHA512 18bbb7d2c1385d179cac9ded31d1b11e8d24f172e7ffe2ba79071203e1e2f277657e21d660b18ee4b849bc093d350f4bc5401702400084b56c3ebd6f03ce28df
-=======
     REF "v${VERSION}"
     SHA512  09666b3e05c379aa2da794aed0a59ff5f6b2dae06c6e700b2bd45486aa20003b4e6d28bd9436d1e28bf7dd1b5ca80d55e5a107fe9589587b88719caa2cecb243
     HEAD_REF master
->>>>>>> f336eb02
 )
 
 vcpkg_cmake_configure(
