--- conflicted
+++ resolved
@@ -18,12 +18,9 @@
 * \subpage embed-message "Sending Embeds"
 * \subpage application-command-autocomplete "Slash command auto completion"
 * \subpage attach-file "Attaching a file"
-<<<<<<< HEAD
-=======
 * \subpage caching-messages "Caching messages"
 * \subpage collecting-reactions "Collecting Reactions"
 
->>>>>>> a7c9e022
 
 \page firstbot Creating Your First Bot
 
@@ -1261,15 +1258,9 @@
 
     /* Message handler to look for a command called !file */
     bot.on_message_create([&bot](const dpp::message_create_t &event) {
-<<<<<<< HEAD
-        if (event.msg->content == "!file") {
-            // create a message
-            dpp::message msg(event.msg->channel_id, "Hey there, i've got a new image!");
-=======
         if (event.msg.content == "!file") {
             // create a message
             dpp::message msg(event.msg.channel_id, "Hey there, i've got a new image!");
->>>>>>> a7c9e022
 
             std::filesystem::path filePath("path_to_your_file.json");
 
@@ -1306,15 +1297,9 @@
 
     /* Message handler to look for a command called !file */
     bot.on_message_create([&bot](const dpp::message_create_t &event) {
-<<<<<<< HEAD
-        if (event.msg->content == "!file") {
-            // request an image
-            bot.request("https://dpp.dev/DPP-Logo.png", dpp::m_get, [&bot, channel_id = event.msg->channel_id](const dpp::http_request_completion_t & httpRequestCompletion) {
-=======
         if (event.msg.content == "!file") {
             // request an image
             bot.request("https://dpp.dev/DPP-Logo.png", dpp::m_get, [&bot, channel_id = event.msg.channel_id](const dpp::http_request_completion_t & httpRequestCompletion) {
->>>>>>> a7c9e022
 
                 // create a message
                 dpp::message msg(channel_id, "This is my new attachment:");
@@ -1334,8 +1319,6 @@
     bot.start(false);
     return 0;
 }
-<<<<<<< HEAD
-=======
 ~~~~~~~~~~
 
 \page caching-messages Caching Messages
@@ -1448,5 +1431,4 @@
 
 	return 0;
 }
->>>>>>> a7c9e022
 ~~~~~~~~~~