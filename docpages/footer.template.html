<!-- HTML footer for doxygen 1.8.8-->
<!-- start footer part -->
<!--BEGIN GENERATE_TREEVIEW-->
<div id="nav-path" class="navpath"><!-- id is needed for treeview function! -->
  <ul>
    $navpath
  </ul>
</div>
<!--END GENERATE_TREEVIEW-->
<!--BEGIN !GENERATE_TREEVIEW-->
<!--END !GENERATE_TREEVIEW-->

<!-- Global site tag (gtag.js) - Google Analytics -->
<script async src="https://www.googletagmanager.com/gtag/js?id=G-QTH6YHBNG5"></script>
<script>
  window.dataLayer = window.dataLayer || [];
    function gtag(){dataLayer.push(arguments);}
      gtag('js', new Date());

        gtag('config', 'G-QTH6YHBNG5');
</script>
<<<<<<< HEAD
<div style="font-size: 0.001rem;color:transparent">
=======
<div style="z-index: -9999; position: absolute; right: 0; top: 0; font-size: 0.0001rem;color:transparent;background:none">
>>>>>>> f64e3e82
	<!-- For crawlability of past versions -->
	###PREV###
</div>
</body>
</html><|MERGE_RESOLUTION|>--- conflicted
+++ resolved
@@ -19,11 +19,7 @@
 
         gtag('config', 'G-QTH6YHBNG5');
 </script>
-<<<<<<< HEAD
-<div style="font-size: 0.001rem;color:transparent">
-=======
 <div style="z-index: -9999; position: absolute; right: 0; top: 0; font-size: 0.0001rem;color:transparent;background:none">
->>>>>>> f64e3e82
 	<!-- For crawlability of past versions -->
 	###PREV###
 </div>
